*.R
.Rhistory
.RData
.Ruserdata
.Rproj.user/
*.Rout
*.Rout.save
*.Rout.fail
*.Rapp.history
.DS_Store
Thumbs.db
.venv
<<<<<<< HEAD
*pycache*
*.ipynb*
*testzone
=======
*cache*
.ipynb*
testzone
>>>>>>> 90e35cfc
<|MERGE_RESOLUTION|>--- conflicted
+++ resolved
@@ -10,12 +10,6 @@
 .DS_Store
 Thumbs.db
 .venv
-<<<<<<< HEAD
-*pycache*
-*.ipynb*
-*testzone
-=======
 *cache*
 .ipynb*
-testzone
->>>>>>> 90e35cfc
+testzone